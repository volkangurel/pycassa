--- conflicted
+++ resolved
@@ -844,112 +844,4 @@
         down.
 
         """
-        self.client.truncate(self.column_family)
-
-<<<<<<< HEAD
-class PooledColumnFamily(ColumnFamily):
-    """   
-    A ColumnFamily that uses a :class:`.Pool` object instead of a
-    :class:`.Connection` object to perform its operations.
-
-    """
-
-    def __init__(self, pool, column_family, **kwargs):
-        """
-        A ColumnFamily that uses a :class:`.Pool` object instead of a
-        :class:`.Connection` object to perform its operations.  Connections
-        are automatically retrieved before every operation and returned to the
-        pool when the operation completes.
-
-        Example Usage:
-
-        .. code-block:: python
-
-            >>> pool = QueuePool(keyspace='Keyspace1', pool_size=10)
-            >>> cf = PooledColumnFamily(pool, 'Standard1')
-            >>> cf.insert('key' {'colname': 'colval'})
-            >>> cf.get('key')
-            {'colname': 'colval'}
-
-        """
- 
-        self.pool = pool
-        conn = self.pool.get()
-        super(PooledColumnFamily, self).__init__(conn, column_family, **kwargs)
-        conn.return_to_pool()
-
-    def get(self, *args, **kwargs):
-        self.client = self.pool.get()
-        try:
-            return super(PooledColumnFamily, self).get(*args, **kwargs)
-        finally:
-            self.client.return_to_pool()
-
-    def multiget(self, *args, **kwargs):
-        self.client = self.pool.get()
-        try:
-            return super(PooledColumnFamily, self).multiget(*args, **kwargs)
-        finally:
-            self.client.return_to_pool()
-
-    def get_indexed_slices(self, *args, **kwargs):
-        self.client = self.pool.get()
-        try:
-            return super(PooledColumnFamily, self).get_indexed_slices(*args, **kwargs)
-        finally:
-            self.client.return_to_pool()
-
-    def get_count(self, *args, **kwargs):
-        self.client = self.pool.get()
-        try:
-            return super(PooledColumnFamily, self).get_count(*args, **kwargs)
-        finally:
-            self.client.return_to_pool()
-
-    def multiget_count(self, *args, **kwargs):
-        self.client = self.pool.get()
-        try:
-            return super(PooledColumnFamily, self).multiget_count(*args, **kwargs)
-        finally:
-            self.client.return_to_pool()
-
-    def get_range(self, *args, **kwargs):
-        self.client = self.pool.get()
-        try:
-            return super(PooledColumnFamily, self).get_range(*args, **kwargs)
-        finally:
-            self.client.return_to_pool()
-
-    def insert(self, *args, **kwargs):
-        self.client = self.pool.get()
-        try:
-            return super(PooledColumnFamily, self).insert(*args, **kwargs)
-        finally:
-            self.client.return_to_pool()
-
-    def batch_insert(self, *args, **kwargs):
-        self.client = self.pool.get()
-        try:
-            return super(PooledColumnFamily, self).batch_insert(*args, **kwargs)
-        finally:
-            self.client.return_to_pool()
-
-    def remove(self, *args, **kwargs):
-        self.client = self.pool.get()
-        try:
-            return super(PooledColumnFamily, self).remove(*args, **kwargs)
-        finally:
-            self.client.return_to_pool()
-
-    def truncate(self, *args, **kwargs):
-        self.client = self.pool.get()
-        try:
-            return super(PooledColumnFamily, self).truncate(*args, **kwargs)
-        finally:
-            self.client.return_to_pool()
-
-    def batch(self, queue_size=100, write_consistency_level=None):
-        return PooledCfMutator(self, queue_size, self._wcl(write_consistency_level))
-=======
-PooledColumnFamily = ColumnFamily
->>>>>>> 15e685de
+        self.client.truncate(self.column_family)