from cassandra.ttypes import Column, ColumnOrSuperColumn, ColumnParent, \
    ColumnPath, ConsistencyLevel, NotFoundException, SlicePredicate, \
    SliceRange, SuperColumn, Clock, KeyRange, IndexExpression, IndexClause

import time
import sys
import uuid
import struct

from batch import CfMutator

__all__ = ['gm_timestamp', 'ColumnFamily']
_TYPES = ['BytesType', 'LongType', 'IntegerType', 'UTF8Type', 'AsciiType',
         'LexicalUUIDType', 'TimeUUIDType']
_NON_SLICE = 0
_SLICE_START = 1
_SLICE_FINISH = 2

def gm_timestamp():
    """
    Returns
    -------
    int : UNIX epoch time in GMT
    """
    return int(time.time() * 1e6)

def create_SlicePredicate(columns, column_start, column_finish, column_reversed, column_count):
    if columns is not None:
        return SlicePredicate(column_names=columns)
    sr = SliceRange(start=column_start, finish=column_finish,
                    reversed=column_reversed, count=column_count)
    return SlicePredicate(slice_range=sr)

class ColumnFamily(object):
    def __init__(self, client, column_family, buffer_size=1024,
                 read_consistency_level=ConsistencyLevel.ONE,
                 write_consistency_level=ConsistencyLevel.ONE,
                 timestamp=gm_timestamp, super=False,
                 dict_class=dict, autopack_names=True,
                 autopack_values=True):
        """
        Construct a ColumnFamily

        Parameters
        ----------
        client   : cassandra.Cassandra.Client
            Cassandra client with thrift API
        column_family : str
            The name of this ColumnFamily
        buffer_size : int
            When calling get_range(), the intermediate results need to be
            buffered if we are fetching many rows, otherwise the Cassandra
            server will overallocate memory and fail.  This is the size of
            that buffer.
        read_consistency_level : ConsistencyLevel
            Affects the guaranteed replication factor before returning from
            any read operation
        write_consistency_level : ConsistencyLevel
            Affects the guaranteed replication factor before returning from
            any write operation
        timestamp : function
            The default timestamp function returns:
            int(time.mktime(time.gmtime()))
            Or the number of seconds since Unix epoch in GMT.
            Set timestamp to replace the default timestamp function with your
            own.
        super : bool
            Whether this ColumnFamily has SuperColumns
        dict_class : class (must act like the dict type)
            The default dict_class is dict.
            If the order of columns matter to you, pass your own dictionary
            class, or python 2.7's new collections.OrderedDict. All returned
            rows and subcolumns are instances of this.
        autopack_names : bool
            Whether column and supercolumn names should be packed automatically
            based on the comparator and subcomparator for the column
            family.  This does not typically work when used with
            ColumnFamilyMaps.
        autopack_values : bool
            Whether column values should be packed automatically based on
            the validator_class for a given column.  This should probably
            be set to False when used with a ColumnFamilyMap.
        """
        self.client = client
        self.column_family = column_family
        self.buffer_size = buffer_size
        self.read_consistency_level = read_consistency_level
        self.write_consistency_level = write_consistency_level
        self.timestamp = timestamp
        self.super = super
        self.dict_class = dict_class
        self.autopack_names = autopack_names
        self.autopack_values = autopack_values

        # Determine the ColumnFamily type to allow for auto conversion
        # so that packing/unpacking doesn't need to be done manually
        self.col_name_data_type = None
        self.supercol_name_data_type = None
        self.col_type_dict = dict()

        col_fam = None
        try:
            col_fam = client.get_keyspace_description()[self.column_family]
        except KeyError:
            raise NotFoundException('Column family %s not found.' % self.column_family)

        if col_fam is not None:
            if self.autopack_names:
                if not self.super:
                    self.col_name_data_type = col_fam.comparator_type
                else:
                    self.supercol_name_data_type = col_fam.comparator_type
                    self.col_name_data_type = col_fam.subcomparator_type
                    self.supercol_name_data_type = self._extract_type_name(self.supercol_name_data_type)

                index = self.col_name_data_type = self._extract_type_name(self.col_name_data_type)
            if self.autopack_values:
                for name, cdef in col_fam.column_metadata.items():
                    self.col_type_dict[name] = self._extract_type_name(cdef.validation_class)


    def _extract_type_name(self, string):

        if string is None: return 'BytesType'

        index = string.rfind('.')
        if index == -1:
            string = 'BytesType'
        else:
            string = string[index + 1: ]
            if string not in _TYPES:
                string = 'BytesType'
        return string

    def _convert_Column_to_base(self, column, include_timestamp):
        value = self._unpack_value(column.value, column.name)
        if include_timestamp:
            return (value, column.clock.timestamp)
        return value

    def _convert_SuperColumn_to_base(self, super_column, include_timestamp):
        ret = self.dict_class()
        for column in super_column.columns:
            ret[self._unpack_name(column.name)] = self._convert_Column_to_base(column, include_timestamp)
        return ret

    def _convert_ColumnOrSuperColumns_to_dict_class(self, list_col_or_super, include_timestamp):
        ret = self.dict_class()
        for col_or_super in list_col_or_super:
            if col_or_super.super_column is not None:
                col = col_or_super.super_column
                ret[self._unpack_name(col.name, is_supercol_name=True)] = self._convert_SuperColumn_to_base(col, include_timestamp)
            else:
                col = col_or_super.column
                ret[self._unpack_name(col.name)] = self._convert_Column_to_base(col, include_timestamp)
        return ret

    def _convert_KeySlice_list_to_dict_class(self, keyslice_list, include_timestamp):
        ret = self.dict_class()
        for keyslice in keyslice_list:
            ret[keyslice.key] = self._convert_ColumnOrSuperColumns_to_dict_class(keyslice.columns, include_timestamp)
        return ret

    def _rcl(self, alternative):
        """Helper function that returns self.read_consistency_level if
        alternative is None, otherwise returns alternative"""
        if alternative is None:
            return self.read_consistency_level
        return alternative

    def _wcl(self, alternative):
        """Helper function that returns self.write_consistency_level
        if alternative is None, otherwise returns alternative"""
        if alternative is None:
            return self.write_consistency_level
        return alternative

    def _pack_slice_cols(self, super_column, column_start, column_finish):
        if super_column != '':
            super_column = self._pack_name(super_column, is_supercol_name=True)
        if column_start != '':
            column_start = self._pack_name(column_start,
                                           is_supercol_name=self.super,
                                           slice_end=_SLICE_START)
        if column_finish != '':
            column_finish = self._pack_name(column_finish,
                                            is_supercol_name=self.super,
                                            slice_end=_SLICE_FINISH)
        return super_column, column_start, column_finish

    def _pack_name(self, value, is_supercol_name=False,
            slice_end=_NON_SLICE):
        if not self.autopack_names:
            return value
        if value is None: return

        if is_supercol_name:
            d_type = self.supercol_name_data_type
        else:
            d_type = self.col_name_data_type

        if slice_end and d_type == 'TimeUUIDType':
            value = self._convert_time_to_uuid(value,
                    lowest_val=(slice_end == _SLICE_START))

        return self._pack(value, d_type)

    def _unpack_name(self, b, is_supercol_name=False):
        if not self.autopack_names:
            return b
        if b is None: return

        if is_supercol_name:
            d_type = self.supercol_name_data_type
        else:
            d_type = self.col_name_data_type

        return self._unpack(b, d_type)

    def _pack_value(self, value, col_name):
        if not self.autopack_values or \
                col_name not in self.col_type_dict.keys():
            return value
        data_type = self.col_type_dict[col_name]
        if data_type is not None:
            value = self._pack(value, data_type)
        return value

    def _unpack_value(self, value, col_name):
        if not self.autopack_values or \
                col_name not in self.col_type_dict.keys():
            return value
        data_type = self.col_type_dict[col_name]
        if data_type is not None:
            value = self._unpack(value, data_type)
        return value

    def _convert_time_to_uuid(self, datetime, lowest_val):
        """
        Converts a datetime to a type 1 UUID.

        This is to assist with getting a time slice of columns when the
        column names are TimeUUID.

        Parameters
        ----------
        datetime: datetime
            - The time to use for the timestamp portion of the UUID.
        lowest_val: boolean
            - Whether the UUID produced should be the lowest possible value
              UUID with the same timestamp as datetime or the highest possible
              value.
        """
        if isinstance(datetime, uuid.UUID):
            return datetime

        import time
        nanoseconds = int(time.mktime(datetime.timetuple()) * 1e9)
        # 0x01b21dd213814000 is the number of 100-ns intervals between the
        # UUID epoch 1582-10-15 00:00:00 and the Unix epoch 1970-01-01 00:00:00.
        timestamp = int(nanoseconds/100) + 0x01b21dd213814000L

        time_low = timestamp & 0xffffffffL
        time_mid = (timestamp >> 32L) & 0xffffL
        time_hi_version = (timestamp >> 48L) & 0x0fffL

        if lowest_val:
            # Make the lowest value UUID with the same timestamp
            clock_seq_low = 0 & 0xffL
            clock_seq_hi_variant = 0 & 0x3fL
            node = 0 & 0xffffffffffffL # 48 bits
        else:
            # Make the highestt value UUID with the same timestamp
            clock_seq_low = 0xffL
            clock_seq_hi_variant = 0x3fL
            node = 0xffffffffffffL # 48 bits
        return uuid.UUID(fields=(time_low, time_mid, time_hi_version,
                            clock_seq_hi_variant, clock_seq_low, node), version=1)

    def _pack(self, value, data_type):
        """
        Packs a value into the expected sequence of bytes that Cassandra expects.
        """

        if data_type == 'LongType':
            return struct.pack('>q', long(value))  # q is 'long long'
        elif data_type == 'IntegerType':
            return struct.pack('>i', int(value))
        elif data_type == 'AsciiType':
            return struct.pack(">%ds" % len(value), value)
        elif data_type == 'UTF8Type':
            try:
                st = value.encode('utf-8')
            except UnicodeDecodeError:
                # value is already utf-8 encoded
                st = value
            return struct.pack(">%ds" % len(st), st)
        elif data_type == 'TimeUUIDType' or data_type == 'LexicalUUIDType':
            if not hasattr(value, 'bytes'):
                raise TypeError("%s not valid for %s" % (value, data_type))
            return struct.pack('>16s', value.bytes)
        else:
            return value

    def _unpack(self, b, data_type):
        """
        Unpacks Cassandra's byte-representation of values into their Python
        equivalents.
        """

        if data_type == 'LongType':
            return struct.unpack('>q', b)[0]
        elif data_type == 'IntegerType':
            return struct.unpack('>i', b)[0]
        elif data_type == 'AsciiType':
            return struct.unpack('>%ds' % len(b), b)[0]
        elif data_type == 'UTF8Type':
            unic = struct.unpack('>%ds' % len(b), b)[0]
            return unic.decode('utf-8')
        elif data_type == 'LexicalUUIDType' or data_type == 'TimeUUIDType':
            temp_bytes = struct.unpack('>16s', b)[0]
            return uuid.UUID(bytes=temp_bytes)
        else: # BytesType
            return b

    def get(self, key, columns=None, column_start="", column_finish="",
            column_reversed=False, column_count=100, include_timestamp=False,
            super_column=None, read_consistency_level = None):
        """
        Fetch a key from a Cassandra server

        Parameters
        ----------
        key : str
            The key to fetch
        columns : [str]
            Limit the columns or super_columns fetched to the specified list
        column_start : str
            Only fetch when a column or super_column is >= column_start
        column_finish : str
            Only fetch when a column or super_column is <= column_finish
        column_reversed : bool
            Fetch the columns or super_columns in reverse order. This will do
            nothing unless you passed a dict_class to the constructor.
        column_count : int
            Limit the number of columns or super_columns fetched per key
        include_timestamp : bool
            If true, return a (value, timestamp) tuple for each column
        super_column : str
            Return columns only in this super_column
        read_consistency_level : ConsistencyLevel
            Affects the guaranteed replication factor before returning from
            any read operation

        Returns
        -------
        if include_timestamp == True: {'column': ('value', timestamp)}
        else: {'column': 'value'}
        """

<<<<<<< HEAD
        super_column, column_start, column_finish = self._pack_slice_cols(
                super_column, column_start, column_finish)
=======
        if super_column != '': super_column = self._pack_name(super_column, is_supercol_name=True)
        if column_start != '': column_start = self._pack_name(column_start, is_supercol_name=self.super)
        if column_finish != '': column_finish = self._pack_name(column_finish, is_supercol_name=self.super)
>>>>>>> 9698981c

        packed_cols = None
        if columns is not None:
            packed_cols = []
            for col in columns:
                packed_cols.append(self._pack_name(col, is_supercol_name=self.super))

        cp = ColumnParent(column_family=self.column_family, super_column=super_column)
        sp = create_SlicePredicate(packed_cols, column_start, column_finish,
                                   column_reversed, column_count)

        list_col_or_super = self.client.get_slice(key, cp, sp,
                                                  self._rcl(read_consistency_level))

        if len(list_col_or_super) == 0:
            raise NotFoundException()
        return self._convert_ColumnOrSuperColumns_to_dict_class(list_col_or_super, include_timestamp)

    def get_indexed_slices(self, index_clause, columns=None, column_start="", column_finish="",
                          column_reversed=False, column_count=100, include_timestamp=False,
                          super_column=None, read_consistency_level=None):
        """
        Fetches a list of KeySlices from a Cassandra server based on an index clause

        Parameters
        ----------
        index_clause : IndexClause
            Limits the keys that are returned based on expressions that compare
            the value of a column to a given value.  At least one of the
            expressions in the IndexClause must be on an indexed column.
            See index_clause.create_index_clause() and create_index_expression().
        columns : [str]
            Limit the columns or super_columns fetched to the specified list
        column_start : str
            Only fetch when a column or super_column is >= column_start
        column_finish : str
            Only fetch when a column or super_column is <= column_finish
        column_reversed : bool
            Fetch the columns or super_columns in reverse order. This will do
            nothing unless you passed a dict_class to the constructor.
        column_count : int
            Limit the number of columns or super_columns fetched per key
        include_timestamp : bool
            If true, return a (value, timestamp) tuple for each column
        super_column : str
            Return columns only in this super_column
        read_consistency_level : ConsistencyLevel
            Affects the guaranteed replication factor before returning from
            any read operation

        Returns
        -------
        if include_timestamp == True: {key : {column : (value, timestamp)}}
        else: {key : {column : value}}
        """

<<<<<<< HEAD
        (super_column, column_start, column_finish) = self._pack_slice_cols(
                super_column, column_start, column_finish)
=======
        if super_column != '': super_column = self._pack_name(super_column, is_supercol_name=True)
        if column_start != '': column_start = self._pack_name(column_start, is_supercol_name=self.super)
        if column_finish != '': column_finish = self._pack_name(column_finish, is_supercol_name=self.super)
>>>>>>> 9698981c

        packed_cols = None
        if columns is not None:
            packed_cols = []
            for col in columns:
                packed_cols.append(self._pack_name(col, is_supercol_name=self.super))

        cp = ColumnParent(column_family=self.column_family, super_column=super_column)
        sp = create_SlicePredicate(packed_cols, column_start, column_finish,
                                   column_reversed, column_count)

        # Pack the values in the index clause expressions
        new_exprs = []
        for expr in index_clause.expressions:
            new_exprs.append(IndexExpression(self._pack_name(expr.column_name), expr.op, \
                            self._pack_value(expr.value, expr.column_name)))
        index_clause.expressions = new_exprs

        keyslice_list = self.client.get_indexed_slices(cp, index_clause, sp,
                                                  self._rcl(read_consistency_level))

        if len(keyslice_list) == 0:
            raise NotFoundException()
        return self._convert_KeySlice_list_to_dict_class(keyslice_list, include_timestamp)

    def multiget(self, keys, columns=None, column_start="", column_finish="",
                 column_reversed=False, column_count=100, include_timestamp=False,
                 super_column=None, read_consistency_level = None):
        """
        Fetch multiple key from a Cassandra server

        Parameters
        ----------
        keys : [str]
            A list of keys to fetch
        columns : [str]
            Limit the columns or super_columns fetched to the specified list
        column_start : str
            Only fetch when a column or super_column is >= column_start
        column_finish : str
            Only fetch when a column or super_column is <= column_finish
        column_reversed : bool
            Fetch the columns or super_columns in reverse order. This will do
            nothing unless you passed a dict_class to the constructor.
        column_count : int
            Limit the number of columns or super_columns fetched per key
        include_timestamp : bool
            If true, return a (value, timestamp) tuple for each column
        super_column : str
            Return columns only in this super_column
        read_consistency_level : ConsistencyLevel
            Affects the guaranteed replication factor before returning from
            any read operation

        Returns
        -------
        if include_timestamp == True: {'key': {'column': ('value', timestamp)}}
        else: {'key': {'column': 'value'}}
        """

<<<<<<< HEAD
        (super_column, column_start, column_finish) = self._pack_slice_cols(
                super_column, column_start, column_finish)
=======
        if super_column != '': super_column = self._pack_name(super_column, is_supercol_name=True)
        if column_start != '': column_start = self._pack_name(column_start, is_supercol_name=self.super)
        if column_finish != '': column_finish = self._pack_name(column_finish, is_supercol_name=self.super)
>>>>>>> 9698981c

        packed_cols = None
        if columns is not None:
            packed_cols = []
            for col in columns:
                packed_cols.append(self._pack_name(col, is_supercol_name=self.super))

        cp = ColumnParent(column_family=self.column_family, super_column=super_column)
        sp = create_SlicePredicate(packed_cols, column_start, column_finish,
                                   column_reversed, column_count)

        keymap = self.client.multiget_slice(keys, cp, sp,
                                            self._rcl(read_consistency_level))

        ret = dict()
        for key, columns in keymap.iteritems():
            if len(columns) > 0:
                ret[key] = self._convert_ColumnOrSuperColumns_to_dict_class(columns, include_timestamp)
        return ret

    MAX_COUNT = 2**31-1
    def get_count(self, key, super_column=None, read_consistency_level = None):
        """
        Count the number of columns for a key

        Parameters
        ----------
        key : str
            The key with which to count columns
        super_column : str
            Count the columns only in this super_column
        read_consistency_level : ConsistencyLevel
            Affects the guaranteed replication factor before returning from
            any read operation

        Returns
        -------
        int Count of columns
        """

        if super_column != '':
            super_column = self._pack_name(super_column, is_supercol_name=True)

        cp = ColumnParent(column_family=self.column_family, super_column=super_column)
        sp = SlicePredicate(slice_range=SliceRange(start='',
                                                   finish='',
                                                   count=self.MAX_COUNT))
        return self.client.get_count(key, cp, sp,
                                     self._rcl(read_consistency_level))

    def get_range(self, start="", finish="", columns=None, column_start="",
                  column_finish="", column_reversed=False, column_count=100,
                  row_count=None, include_timestamp=False,
                  super_column=None, read_consistency_level = None):
        """
        Get an iterator over keys in a specified range

        Parameters
        ----------
        start : str
            Start from this key (inclusive)
        finish : str
            End at this key (inclusive)
        columns : [str]
            Limit the columns or super_columns fetched to the specified list
        column_start : str
            Only fetch when a column or super_column is >= column_start
        column_finish : str
            Only fetch when a column or super_column is <= column_finish
        column_reversed : bool
            Fetch the columns or super_columns in reverse order. This will do
            nothing unless you passed a dict_class to the constructor.
        column_count : int
            Limit the number of columns or super_columns fetched per key
        row_count : int
            Limit the number of rows fetched
        include_timestamp : bool
            If true, return a (value, timestamp) tuple for each column
        super_column : string
            Return columns only in this super_column
        read_consistency_level : ConsistencyLevel
            Affects the guaranteed replication factor before returning from
            any read operation

        Returns
        -------
        iterator over ('key', {'column': 'value'})
        """

<<<<<<< HEAD
        (super_column, column_start, column_finish) = self._pack_slice_cols(
                super_column, column_start, column_finish)
=======
        if super_column != '':
            super_column = self._pack_name(super_column, is_supercol_name=True)
        if column_start != '':
            column_start = self._pack_name(column_start, is_supercol_name=self.super)
        if column_finish != '':
            column_finish = self._pack_name(column_finish, is_supercol_name=self.super)
>>>>>>> 9698981c

        packed_cols = None
        if columns is not None:
            packed_cols = []
            for col in columns:
                packed_cols.append(self._pack_name(col, is_supercol_name=self.super))

        cp = ColumnParent(column_family=self.column_family, super_column=super_column)
        sp = create_SlicePredicate(packed_cols, column_start, column_finish,
                                   column_reversed, column_count)

        count = 0
        i = 0
        last_key = start

        buffer_size = self.buffer_size
        if row_count is not None:
            buffer_size = min(row_count, self.buffer_size)
        while True:
            key_range = KeyRange(start_key=last_key, end_key=finish, count=buffer_size)
            key_slices = self.client.get_range_slices(cp, sp, key_range,
                                                     self._rcl(read_consistency_level))
            # This may happen if nothing was ever inserted
            if key_slices is None:
                return
            for j, key_slice in enumerate(key_slices):
                # Ignore the first element after the first iteration
                # because it will be a duplicate.
                if j == 0 and i != 0:
                    continue
                yield (key_slice.key,
                       self._convert_ColumnOrSuperColumns_to_dict_class(key_slice.columns, include_timestamp))
                count += 1
                if row_count is not None and count >= row_count:
                    return

            if len(key_slices) != self.buffer_size:
                return
            last_key = key_slices[-1].key
            i += 1

    def insert(self, key, columns, clock=None, ttl=None,
               write_consistency_level=None):
        """
        Insert or update columns for a key

        Parameters
        ----------
        key : str
            The key to insert or update the columns at
        columns : dict
            Column: {'column': 'value'}
            SuperColumn: {'column': {'subcolumn': 'value'}}
            The columns or supercolumns to insert or update
        write_consistency_level : ConsistencyLevel
            Affects the guaranteed replication factor before returning from
            any write operation

        Returns
        -------
        int timestamp
        """
        return self.batch_insert({key: columns}, clock=clock, ttl=ttl,
                                 write_consistency_level=write_consistency_level)

    def batch_insert(self, rows, clock=None, ttl=None, write_consistency_level = None):
        """
        Insert or update columns for multiple keys

        Parameters
        ----------
        rows : dict
            Column: {'row': {'column': 'value'}}
            SuperColumn: {'row': {'column': {'subcolumn': 'value'}}}
        write_consistency_level : ConsistencyLevel
            Affects the guaranteed replication factor before returning from
            any write operation

        Returns
        -------
        int timestamp
        """
        clock = Clock(timestamp=self.timestamp())
        batch = self.batch(write_consistency_level=write_consistency_level)
        for key, columns in rows.iteritems():
            batch.insert(key, columns, clock=clock, ttl=ttl)
        batch.send()
        return clock.timestamp

    def remove(self, key, columns=None, super_column=None, write_consistency_level = None):
        """
        Remove a specified key or columns

        Parameters
        ----------
        key : str
            The key to remove. If columns is not set, remove all columns
        columns : list
            Delete the columns or super_columns in this list
        super_column : str
            Delete the columns from this super_column
        write_consistency_level : ConsistencyLevel
            Affects the guaranteed replication factor before returning from
            any write operation

        Returns
        -------
        int timestamp
        """
        clock = Clock(timestamp=self.timestamp())
        batch = self.batch(write_consistency_level=write_consistency_level)
        batch.remove(key, columns, super_column, clock)
        batch.send()
        return clock.timestamp

    def batch(self, queue_size=100, write_consistency_level=None):
        """
        Create batch mutator for doing multiple insert,update,remove
        operations using as few roundtrips as possible.

        Parameters
        ----------
        queue_size : int
            Max number of mutations per request
        write_consistency_level: ConsistencyLevel
            Consistency level used for mutations.

        Returns
        -------
        CfMutator mutator
        """
        if write_consistency_level is None:
            write_consistency_level = self.write_consistency_level
        return CfMutator(self, queue_size=queue_size,
                         write_consistency_level=write_consistency_level)

    def truncate(self):
        """
        Marks the entire ColumnFamily as deleted.
        From the user's perspective a successful call to truncate will result complete data deletion from cfname.
        Internally, however, disk space will not be immediatily released, as with all deletes in cassandra, this one
        only marks the data as deleted.
        The operation succeeds only if all hosts in the cluster at available and will throw an UnavailableException if
        some hosts are down.
        """
        self.client.truncate(self.column_family)<|MERGE_RESOLUTION|>--- conflicted
+++ resolved
@@ -358,14 +358,8 @@
         else: {'column': 'value'}
         """
 
-<<<<<<< HEAD
         super_column, column_start, column_finish = self._pack_slice_cols(
                 super_column, column_start, column_finish)
-=======
-        if super_column != '': super_column = self._pack_name(super_column, is_supercol_name=True)
-        if column_start != '': column_start = self._pack_name(column_start, is_supercol_name=self.super)
-        if column_finish != '': column_finish = self._pack_name(column_finish, is_supercol_name=self.super)
->>>>>>> 9698981c
 
         packed_cols = None
         if columns is not None:
@@ -422,14 +416,8 @@
         else: {key : {column : value}}
         """
 
-<<<<<<< HEAD
         (super_column, column_start, column_finish) = self._pack_slice_cols(
                 super_column, column_start, column_finish)
-=======
-        if super_column != '': super_column = self._pack_name(super_column, is_supercol_name=True)
-        if column_start != '': column_start = self._pack_name(column_start, is_supercol_name=self.super)
-        if column_finish != '': column_finish = self._pack_name(column_finish, is_supercol_name=self.super)
->>>>>>> 9698981c
 
         packed_cols = None
         if columns is not None:
@@ -490,14 +478,8 @@
         else: {'key': {'column': 'value'}}
         """
 
-<<<<<<< HEAD
         (super_column, column_start, column_finish) = self._pack_slice_cols(
                 super_column, column_start, column_finish)
-=======
-        if super_column != '': super_column = self._pack_name(super_column, is_supercol_name=True)
-        if column_start != '': column_start = self._pack_name(column_start, is_supercol_name=self.super)
-        if column_finish != '': column_finish = self._pack_name(column_finish, is_supercol_name=self.super)
->>>>>>> 9698981c
 
         packed_cols = None
         if columns is not None:
@@ -587,17 +569,8 @@
         iterator over ('key', {'column': 'value'})
         """
 
-<<<<<<< HEAD
         (super_column, column_start, column_finish) = self._pack_slice_cols(
                 super_column, column_start, column_finish)
-=======
-        if super_column != '':
-            super_column = self._pack_name(super_column, is_supercol_name=True)
-        if column_start != '':
-            column_start = self._pack_name(column_start, is_supercol_name=self.super)
-        if column_finish != '':
-            column_finish = self._pack_name(column_finish, is_supercol_name=self.super)
->>>>>>> 9698981c
 
         packed_cols = None
         if columns is not None:
