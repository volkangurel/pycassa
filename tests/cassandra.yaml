--- conflicted
+++ resolved
@@ -450,7 +450,6 @@
             - name: subcol
               validator_class: BytesType
 
-<<<<<<< HEAD
 # Duplicate CFS for simplified pool testing
 
         - name: StandardQueuePool
@@ -493,12 +492,10 @@
           column_type: Super
           compare_subcolumns_with: UTF8Type
  
-=======
 # Default validator test
         - name: DefaultValidator
           column_type: Standard
           default_validation_class: LongType
           column_metadata:
             - name: subcol
-              validator_class: TimeUUIDType
->>>>>>> 9a1a16a5
+              validator_class: TimeUUIDType