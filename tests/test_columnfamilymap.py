--- conflicted
+++ resolved
@@ -89,11 +89,7 @@
         instances = []
         for i in xrange(5):
             instance = TestUTF8()
-<<<<<<< HEAD
-            instance.key = 'range{0}'.format(i)
-=======
-            instance.key = 'range%i' % i
->>>>>>> 93c48205
+            instance.key = 'range%s' % i
             instance.col1 = str(i)
             instance.col2 = str(i+1)
             instances.append(instance)
